package sourcegraph

import (
	"errors"
	"fmt"
	"text/template"

	"sourcegraph.com/sourcegraph/go-nnz/nnz"
	"sourcegraph.com/sourcegraph/go-vcs/vcs"
	"sourcegraph.com/sourcegraph/vcsstore/vcsclient"

	"strconv"
	"strings"

	"sourcegraph.com/sourcegraph/go-sourcegraph/router"
)

// ReposService communicates with the repository-related endpoints in the
// Sourcegraph API.
type ReposService interface {
	// Get fetches a repository.
	Get(repo RepoSpec, opt *RepoGetOptions) (*Repo, Response, error)

	// GetStats gets statistics about a repository at a specific
	// commit. Some statistics are per-commit and some are global to
	// the repository. If you only care about global repository
	// statistics, pass an empty Rev to the RepoRevSpec (which will be
	// resolved to the repository's default branch).
	GetStats(repo RepoRevSpec) (RepoStats, Response, error)

	GetCombinedStatus(spec RepoRevSpec) (*CombinedStatus, Response, error)

	// GetOrCreate fetches a repository using Get. If no such repository exists
	// with the URI, and the URI refers to a recognized repository host (such as
	// github.com), the repository's information is fetched from the external
	// host and the repository is created.
	GetOrCreate(repo RepoSpec, opt *RepoGetOptions) (*Repo, Response, error)

	// GetSettings fetches a repository's configuration settings.
	GetSettings(repo RepoSpec) (*RepoSettings, Response, error)

	// UpdateSettings updates a repository's configuration settings.
	UpdateSettings(repo RepoSpec, settings RepoSettings) (Response, error)

	// RefreshProfile updates the repository metadata for a repository, fetching
	// it from an external host if the host is recognized (such as GitHub).
	//
	// This operation is performed asynchronously on the server side (after
	// receiving the request) and the API currently has no way of notifying
	// callers when the operation completes.
	RefreshProfile(repo RepoSpec) (Response, error)

	// RefreshVCSData updates the repository VCS (git/hg) data, fetching all new
	// commits, branches, tags, and blobs.
	//
	// This operation is performed asynchronously on the server side (after
	// receiving the request) and the API currently has no way of notifying
	// callers when the operation completes.
	RefreshVCSData(repo RepoSpec) (Response, error)

	// ComputeStats updates the statistics about a repository.
	//
	// This operation is performed asynchronously on the server side (after
	// receiving the request) and the API currently has no way of notifying
	// callers when the operation completes.
	ComputeStats(repo RepoRevSpec) (Response, error)

	// GetBuild gets the build for a specific revspec. It returns
	// additional information about the build, such as whether it is
	// exactly up-to-date with the revspec or a few commits behind the
	// revspec. The opt param controls what is returned in this case.
	GetBuild(repo RepoRevSpec, opt *RepoGetBuildOptions) (*RepoBuildInfo, Response, error)

	// Create adds the repository at cloneURL, filling in all information about
	// the repository that can be inferred from the URL (or, for GitHub
	// repositories, fetched from the GitHub API). If a repository with the
	// specified clone URL, or the same URI, already exists, it is returned.
	Create(newRepoSpec NewRepoSpec) (*Repo, Response, error)

	// GetReadme fetches the formatted README file for a repository.
	GetReadme(repo RepoRevSpec) (*vcsclient.TreeEntry, Response, error)

	// List repositories.
	List(opt *RepoListOptions) ([]*Repo, Response, error)

	// List commits.
	ListCommits(repo RepoSpec, opt *RepoListCommitsOptions) ([]*Commit, Response, error)

	// GetCommit gets a commit.
	GetCommit(rev RepoRevSpec, opt *RepoGetCommitOptions) (*Commit, Response, error)

	// ListBranches lists a repository's branches.
	ListBranches(repo RepoSpec, opt *RepoListBranchesOptions) ([]*vcs.Branch, Response, error)

	// ListTags lists a repository's tags.
	ListTags(repo RepoSpec, opt *RepoListTagsOptions) ([]*vcs.Tag, Response, error)

	// ListBadges lists the available badges for repo.
	ListBadges(repo RepoSpec) ([]*Badge, Response, error)

	// ListCounters lists the available counters for repo.
	ListCounters(repo RepoSpec) ([]*Counter, Response, error)

	// ListAuthors lists people who have contributed (i.e., committed) code to
	// repo.
	ListAuthors(repo RepoRevSpec, opt *RepoListAuthorsOptions) ([]*AugmentedRepoAuthor, Response, error)

	// ListClients lists people who reference defs defined in repo.
	ListClients(repo RepoSpec, opt *RepoListClientsOptions) ([]*AugmentedRepoClient, Response, error)

	// ListDependents lists repositories that contain defs referenced by
	// repo.
	ListDependencies(repo RepoRevSpec, opt *RepoListDependenciesOptions) ([]*AugmentedRepoDependency, Response, error)

	// ListDependents lists repositories that reference defs defined in repo.
	ListDependents(repo RepoSpec, opt *RepoListDependentsOptions) ([]*AugmentedRepoDependent, Response, error)

	// ListByContributor lists repositories that user has contributed (i.e.,
	// committed) code to.
	ListByContributor(user UserSpec, opt *RepoListByContributorOptions) ([]*AugmentedRepoContribution, Response, error)

	// ListByClient lists repositories that contain defs referenced by
	// user.
	ListByClient(user UserSpec, opt *RepoListByClientOptions) ([]*AugmentedRepoUsageByClient, Response, error)

	// ListByRefdAuthor lists repositories that reference code authored by
	// user.
	ListByRefdAuthor(user UserSpec, opt *RepoListByRefdAuthorOptions) ([]*AugmentedRepoUsageOfAuthor, Response, error)
}

// repositoriesService implements ReposService.
type repositoriesService struct {
	client *Client
}

var _ ReposService = &repositoriesService{}

// RepoSpec specifies a repository.
type RepoSpec struct {
	URI string
	RID int
}

// PathComponent returns the URL path component that specifies the
// repository.
func (s RepoSpec) PathComponent() string {
	if s.RID > 0 {
		return "R$" + strconv.Itoa(s.RID)
	}
	if s.URI != "" {
		if strings.HasPrefix("sourcegraph.com/", s.URI) {
			return s.URI[len("sourcegraph.com/"):]
		} else {
			return s.URI
		}
	}
	panic("empty RepoSpec")
}

// RouteVars returns route variables for constructing repository
// routes.
func (s RepoSpec) RouteVars() map[string]string {
	return map[string]string{"RepoSpec": s.PathComponent()}
}

// ParseRepoSpec parses a string generated by
// (*RepoSpec).PathComponent() and returns the equivalent
// RepoSpec struct.
func ParseRepoSpec(pathComponent string) (RepoSpec, error) {
	if pathComponent == "" {
		return RepoSpec{}, errors.New("empty repository spec")
	}
	if strings.HasPrefix(pathComponent, "R$") {
		rid, err := strconv.Atoi(pathComponent[2:])
		return RepoSpec{RID: rid}, err
	}

	var uri string
	if strings.HasPrefix(pathComponent, "sourcegraph/") {
		uri = "sourcegraph.com/" + pathComponent
	} else {
		uri = pathComponent
	}

	return RepoSpec{URI: uri}, nil
}

// UnmarshalRepoSpec marshals a map containing route variables
// generated by (*RepoSpec).RouteVars() and returns the
// equivalent RepoSpec struct.
func UnmarshalRepoSpec(routeVars map[string]string) (RepoSpec, error) {
	return ParseRepoSpec(routeVars["RepoSpec"])
}

// RepoRevSpec specifies a repository at a specific commit (or
// revision specifier, such as a branch, which is resolved on the
// server side to a specific commit).
//
// Filling in CommitID is an optional optimization. It avoids the need
// for another resolution of Rev. If CommitID is filled in, the "Rev"
// route variable becomes "Rev===CommitID" (e.g.,
// "master===af4cd6"). Handlers can parse this string to retrieve the
// pre-resolved commit ID (e.g., "af4cd6") and still return data that
// constructs URLs using the unresolved revspec (e.g., "master").
//
// Why is it important/useful to pass the resolved commit ID instead
// of just using a revspec everywhere? Consider this case. Your
// application wants to make a bunch of requests for resources
// relating to "master"; for example, it wants to retrieve a source
// file foo.go at master and all of the definitions and references
// contained in the file. This may consist of dozens of API calls. If
// each API call specified just "master", there would be 2 problems:
// (1) each API call would have to re-resolve "master" to its actual
// commit ID, which takes a lot of extra work; and (2) if the "master"
// ref changed during the API calls (if someone pushed in the middle
// of the API call, for example), then your application would receive
// data from 2 different commits. The solution is for your application
// to resolve the revspec once and pass both the original revspec and
// the resolved commit ID in all API calls it makes.
//
// And why do we want to preserve the unresolved revspec? In this
// case, your app wants to let the user continue browsing "master". If
// the API data all referred to a specific commit ID, then the user
// would cease browsing master the next time she clicked a link on
// your app. Preserving the revspec gives the user a choice whether to
// use the absolute commit ID or the revspec (similar to how GitHub
// lets you canonicalize a URL with 'y' but does not default to using
// the canonical URL).
type RepoRevSpec struct {
	RepoSpec        // repository URI or RID
	Rev      string // the abstract/unresolved revspec, such as a branch name or abbreviated commit ID
	CommitID string // the full commit ID that Rev resolves to
}

const repoRevSpecCommitSep = "==="

// RouteVars returns route variables for constructing routes to a
// repository commit.
func (s RepoRevSpec) RouteVars() map[string]string {
	m := s.RepoSpec.RouteVars()
	m["Rev"] = s.RevPathComponent()
	return m
}

// RevPathComponent encodes the revision and commit ID for use in a
// URL path. If CommitID is set, the path component is
// "Rev===CommitID"; otherwise, it is just "Rev". See the docstring
// for RepoRevSpec for an explanation why.
func (s RepoRevSpec) RevPathComponent() string {
	if s.Rev == "" && s.CommitID != "" {
		panic("invalid empty Rev but non-empty CommitID (" + s.CommitID + ")")
	}
	if s.CommitID != "" {
		return s.Rev + repoRevSpecCommitSep + s.CommitID
	}
	return s.Rev
}

// UnmarshalRepoRevSpec marshals a map containing route variables
// generated by (*RepoRevSpec).RouteVars() and returns the equivalent
// RepoRevSpec struct.
func UnmarshalRepoRevSpec(routeVars map[string]string) (RepoRevSpec, error) {
	repoSpec, err := UnmarshalRepoSpec(routeVars)
	if err != nil {
		return RepoRevSpec{}, err
	}

	repoRevSpec := RepoRevSpec{RepoSpec: repoSpec}
	revStr := routeVars["Rev"]
	if i := strings.Index(revStr, repoRevSpecCommitSep); i == -1 {
		repoRevSpec.Rev = revStr
	} else {
		repoRevSpec.Rev = revStr[:i]
		repoRevSpec.CommitID = revStr[i+len(repoRevSpecCommitSep):]
	}

	if repoRevSpec.Rev == "" && repoRevSpec.CommitID != "" {
		return RepoRevSpec{}, fmt.Errorf("invalid empty Rev but non-empty CommitID (%q)", repoRevSpec.CommitID)
	}

	return repoRevSpec, nil
}

// RepoGetOptions specifies options for getting a repository.
type RepoGetOptions struct {
	Stats bool `url:",omitempty" json:",omitempty"` // whether to fetch and include stats in the returned repository
}

func (s *repositoriesService) Get(repo RepoSpec, opt *RepoGetOptions) (*Repo, Response, error) {
	url, err := s.client.URL(router.Repo, repo.RouteVars(), opt)
	if err != nil {
		return nil, nil, err
	}

	req, err := s.client.NewRequest("GET", url.String(), nil)
	if err != nil {
		return nil, nil, err
	}

	var repo_ *Repo
	resp, err := s.client.Do(req, &repo_)
	if err != nil {
		return nil, resp, err
	}

	return repo_, resp, nil
}

func (s *repositoriesService) GetStats(repoRev RepoRevSpec) (RepoStats, Response, error) {
	url, err := s.client.URL(router.RepoStats, repoRev.RouteVars(), nil)
	if err != nil {
		return nil, nil, err
	}

	req, err := s.client.NewRequest("GET", url.String(), nil)
	if err != nil {
		return nil, nil, err
	}

	var stats RepoStats
	resp, err := s.client.Do(req, &stats)
	if err != nil {
		return nil, resp, err
	}

	return stats, resp, nil
}

func (s *repositoriesService) GetOrCreate(repo_ RepoSpec, opt *RepoGetOptions) (*Repo, Response, error) {
	url, err := s.client.URL(router.ReposGetOrCreate, repo_.RouteVars(), opt)
	if err != nil {
		return nil, nil, err
	}

	req, err := s.client.NewRequest("PUT", url.String(), nil)
	if err != nil {
		return nil, nil, err
	}

	var repo__ *Repo
	resp, err := s.client.Do(req, &repo__)
	if err != nil {
		return nil, resp, err
	}

	return repo__, resp, nil
}

// RepoSettings describes a repository's configuration settings.
type RepoSettings struct {
	// BuildPushes is whether head commits on newly pushed branches
	// should be automatically built.
	BuildPushes *bool `db:"build_pushes" json:",omitempty"`

	SrcbotEnabled *bool `json:",omitempty"`

	// UseSSHPrivateKey is whether Sourcegraph should clone and update
	// the repository using an SSH key, and whether it should copy the
	// corresponding public key to the repository's origin host as an
	// authorized key. It is only necessary for private repositories
	// and for write operations on public repositories.
	UseSSHPrivateKey *bool `db:"use_ssh_private_key" json:",omitempty"`
}

func (s *repositoriesService) GetSettings(repo RepoSpec) (*RepoSettings, Response, error) {
	url, err := s.client.URL(router.RepoSettings, repo.RouteVars(), nil)
	if err != nil {
		return nil, nil, err
	}

	req, err := s.client.NewRequest("GET", url.String(), nil)
	if err != nil {
		return nil, nil, err
	}

	var settings *RepoSettings
	resp, err := s.client.Do(req, &settings)
	if err != nil {
		return nil, resp, err
	}

	return settings, resp, nil
}

func (s *repositoriesService) UpdateSettings(repo RepoSpec, settings RepoSettings) (Response, error) {
	url, err := s.client.URL(router.RepoSettingsUpdate, repo.RouteVars(), nil)
	if err != nil {
		return nil, err
	}

	req, err := s.client.NewRequest("PUT", url.String(), settings)
	if err != nil {
		return nil, err
	}

	resp, err := s.client.Do(req, nil)
	if err != nil {
		return resp, err
	}

	return resp, nil
}

func (s *repositoriesService) RefreshProfile(repo RepoSpec) (Response, error) {
	url, err := s.client.URL(router.RepoRefreshProfile, repo.RouteVars(), nil)
	if err != nil {
		return nil, err
	}

	req, err := s.client.NewRequest("PUT", url.String(), nil)
	if err != nil {
		return nil, err
	}

	resp, err := s.client.Do(req, nil)
	if err != nil {
		return resp, err
	}

	return resp, nil
}

func (s *repositoriesService) RefreshVCSData(repo RepoSpec) (Response, error) {
	url, err := s.client.URL(router.RepoRefreshVCSData, repo.RouteVars(), nil)
	if err != nil {
		return nil, err
	}

	req, err := s.client.NewRequest("PUT", url.String(), nil)
	if err != nil {
		return nil, err
	}

	resp, err := s.client.Do(req, nil)
	if err != nil {
		return resp, err
	}

	return resp, nil
}

func (s *repositoriesService) ComputeStats(repo RepoRevSpec) (Response, error) {
	url, err := s.client.URL(router.RepoComputeStats, repo.RouteVars(), nil)
	if err != nil {
		return nil, err
	}

	req, err := s.client.NewRequest("PUT", url.String(), nil)
	if err != nil {
		return nil, err
	}

	resp, err := s.client.Do(req, nil)
	if err != nil {
		return resp, err
	}

	return resp, nil
}

// RepoGetBuildOptions sets options for the Repos.GetBuild call.
type RepoGetBuildOptions struct {
	// Exact is whether only a build whose commit ID exactly matches
	// the revspec should be returned. (For non-full-commit ID
	// revspecs, such as branches, tags, and partial commit IDs, this
	// means that the build's commit ID matches the resolved revspec's
	// commit ID.)
	//
	// If Exact is false, then builds for older commits that are
	// reachable from the revspec may also be returned. For example,
	// if there's a build for master~1 but no build for master, and
	// your revspec is master, using Exact=false will return the build
	// for master~1.
	//
	// Using Exact=true is faster as the commit and build history
	// never needs to be searched. If the exact build is not
	// found, or the exact build was found but it failed,
	// LastSuccessful and LastSuccessfulCommit for RepoBuildInfo
	// will be nil.
	Exact bool `url:",omitempty" json:",omitempty"`
}

// RepoBuildInfo holds a repository build (if one exists for the
// originally specified revspec) and additional information. It is returned by
// Repos.GetBuild.
type RepoBuildInfo struct {
	Exact *Build // the newest build, if any, that exactly matches the revspec (can be same as LastSuccessful)

	LastSuccessful *Build // the last successful build of a commit ID reachable from the revspec (can be same as Exact)

	CommitsBehind        int     // the number of commits between the revspec and the commit of the LastSuccessful build
	LastSuccessfulCommit *Commit // the commit of the LastSuccessful build
}

func (s *repositoriesService) GetBuild(repo RepoRevSpec, opt *RepoGetBuildOptions) (*RepoBuildInfo, Response, error) {
	url, err := s.client.URL(router.RepoBuild, repo.RouteVars(), opt)
	if err != nil {
		return nil, nil, err
	}

	req, err := s.client.NewRequest("GET", url.String(), nil)
	if err != nil {
		return nil, nil, err
	}

	var info *RepoBuildInfo
	resp, err := s.client.Do(req, &info)
	if err != nil {
		return nil, resp, err
	}

	return info, resp, nil
}

type NewRepoSpec struct {
	Type        string
	CloneURLStr string `json:"CloneURL"`
}

func (s *repositoriesService) Create(newRepoSpec NewRepoSpec) (*Repo, Response, error) {
	url, err := s.client.URL(router.ReposCreate, nil, nil)
	if err != nil {
		return nil, nil, err
	}

	req, err := s.client.NewRequest("POST", url.String(), newRepoSpec)
	if err != nil {
		return nil, nil, err
	}

	var repo_ *Repo
	resp, err := s.client.Do(req, &repo_)
	if err != nil {
		return nil, resp, err
	}

	return repo_, resp, nil
}

func (s *repositoriesService) GetReadme(repo RepoRevSpec) (*vcsclient.TreeEntry, Response, error) {
	url, err := s.client.URL(router.RepoReadme, repo.RouteVars(), nil)
	if err != nil {
		return nil, nil, err
	}

	req, err := s.client.NewRequest("GET", url.String(), nil)
	if err != nil {
		return nil, nil, err
	}

	var readme *vcsclient.TreeEntry
	resp, err := s.client.Do(req, &readme)
	if err != nil {
		return nil, resp, err
	}

	return readme, resp, nil
}

type RepoListOptions struct {
	Name string `url:",omitempty" json:",omitempty"`

	// Specifies a search query for repositories. If specified, then the Sort and Direction options are ignored
	Query string `url:",omitempty" json:",omitempty"`

	URIs []string `url:",comma,omitempty" json:",omitempty"`

	BuiltOnly bool `url:",omitempty" json:",omitempty"`

	Sort      string `url:",omitempty" json:",omitempty"`
	Direction string `url:",omitempty" json:",omitempty"`

	NoFork bool `url:",omitempty" json:",omitempty"`

	Type string `url:",omitempty" json:",omitempty"` // "public" or "private" (empty default means "all")

	State string `url:",omitempty" json:",omitempty"` // "enabled" or "disabled" (empty default means return "all")

	Owner string `url:",omitempty" json:",omitempty"`

	Stats bool `url:",omitempty" json:",omitempty"` // whether to fetch and include stats in the returned repositories

	ListOptions
}

func (s *repositoriesService) List(opt *RepoListOptions) ([]*Repo, Response, error) {
	url, err := s.client.URL(router.Repos, nil, opt)
	if err != nil {
		return nil, nil, err
	}

	req, err := s.client.NewRequest("GET", url.String(), nil)
	if err != nil {
		return nil, nil, err
	}

	var repos []*Repo
	resp, err := s.client.Do(req, &repos)
	if err != nil {
		return nil, resp, err
	}

	return repos, resp, nil
}

type Commit struct {
	*vcs.Commit
}

type RepoListCommitsOptions struct {
	Head string `url:",omitempty" json:",omitempty"`
	Base string `url:",omitempty" json:",omitempty"`
	ListOptions
}

func (s *repositoriesService) ListCommits(repo RepoSpec, opt *RepoListCommitsOptions) ([]*Commit, Response, error) {
	url, err := s.client.URL(router.RepoCommits, repo.RouteVars(), opt)
	if err != nil {
		return nil, nil, err
	}

	req, err := s.client.NewRequest("GET", url.String(), nil)
	if err != nil {
		return nil, nil, err
	}

	var commits []*Commit
	resp, err := s.client.Do(req, &commits)
	if err != nil {
		return nil, resp, err
	}

	return commits, resp, nil
}

type RepoGetCommitOptions struct {
}

func (s *repositoriesService) GetCommit(rev RepoRevSpec, opt *RepoGetCommitOptions) (*Commit, Response, error) {
	url, err := s.client.URL(router.RepoCommit, rev.RouteVars(), opt)
	if err != nil {
		return nil, nil, err
	}

	req, err := s.client.NewRequest("GET", url.String(), nil)
	if err != nil {
		return nil, nil, err
	}

	var commit *Commit
	resp, err := s.client.Do(req, &commit)
	if err != nil {
		return nil, resp, err
	}

	return commit, resp, nil
}

type RepoListBranchesOptions struct {
	ListOptions
}

func (s *repositoriesService) ListBranches(repo RepoSpec, opt *RepoListBranchesOptions) ([]*vcs.Branch, Response, error) {
	url, err := s.client.URL(router.RepoBranches, repo.RouteVars(), opt)
	if err != nil {
		return nil, nil, err
	}

	req, err := s.client.NewRequest("GET", url.String(), nil)
	if err != nil {
		return nil, nil, err
	}

	var branches []*vcs.Branch
	resp, err := s.client.Do(req, &branches)
	if err != nil {
		return nil, resp, err
	}

	return branches, resp, nil
}

type RepoListTagsOptions struct {
	ListOptions
}

func (s *repositoriesService) ListTags(repo RepoSpec, opt *RepoListTagsOptions) ([]*vcs.Tag, Response, error) {
	url, err := s.client.URL(router.RepoTags, repo.RouteVars(), opt)
	if err != nil {
		return nil, nil, err
	}

	req, err := s.client.NewRequest("GET", url.String(), nil)
	if err != nil {
		return nil, nil, err
	}

	var tags []*vcs.Tag
	resp, err := s.client.Do(req, &tags)
	if err != nil {
		return nil, resp, err
	}

	return tags, resp, nil
}

type Badge struct {
	Name              string
	Description       string
	ImageURL          string
	UncountedImageURL string
	Markdown          string
}

func (b *Badge) HTML() string {
	return fmt.Sprintf(`<img src="%s" alt="%s">`, template.HTMLEscapeString(b.ImageURL), template.HTMLEscapeString(b.Name))
}

func (s *repositoriesService) ListBadges(repo RepoSpec) ([]*Badge, Response, error) {
	url, err := s.client.URL(router.RepoBadges, repo.RouteVars(), nil)
	if err != nil {
		return nil, nil, err
	}

	req, err := s.client.NewRequest("GET", url.String(), nil)
	if err != nil {
		return nil, nil, err
	}

	var badges []*Badge
	resp, err := s.client.Do(req, &badges)
	if err != nil {
		return nil, resp, err
	}

	return badges, resp, nil
}

type Counter struct {
	Name              string
	Description       string
	ImageURL          string
	UncountedImageURL string
	Markdown          string
}

func (c *Counter) HTML() string {
	return fmt.Sprintf(`<img src="%s" alt="%s">`, template.HTMLEscapeString(c.ImageURL), template.HTMLEscapeString(c.Name))
}

func (s *repositoriesService) ListCounters(repo RepoSpec) ([]*Counter, Response, error) {
	url, err := s.client.URL(router.RepoCounters, repo.RouteVars(), nil)
	if err != nil {
		return nil, nil, err
	}

	req, err := s.client.NewRequest("GET", url.String(), nil)
	if err != nil {
		return nil, nil, err
	}

	var counters []*Counter
	resp, err := s.client.Do(req, &counters)
	if err != nil {
		return nil, resp, err
	}

	return counters, resp, nil
}

type RepoAuthor struct {
	UID   nnz.Int
	Email nnz.String
	AuthorStats
}

// AugmentedRepoAuthor is a RepoAuthor with the full Person and
// graph.Def structs embedded.
type AugmentedRepoAuthor struct {
	Person *Person
	*RepoAuthor
}

type RepoListAuthorsOptions struct {
	ListOptions
}

func (s *repositoriesService) ListAuthors(repo RepoRevSpec, opt *RepoListAuthorsOptions) ([]*AugmentedRepoAuthor, Response, error) {
	url, err := s.client.URL(router.RepoAuthors, repo.RouteVars(), opt)
	if err != nil {
		return nil, nil, err
	}

	req, err := s.client.NewRequest("GET", url.String(), nil)
	if err != nil {
		return nil, nil, err
	}

	var authors []*AugmentedRepoAuthor
	resp, err := s.client.Do(req, &authors)
	if err != nil {
		return nil, resp, err
	}

	return authors, resp, nil
}

type RepoClient struct {
	UID   nnz.Int
	Email nnz.String
	ClientStats
}

type ClientStats struct {
	AuthorshipInfo

	// DefRepo is the URI of the repository that defines defs that
	// this client referred to.
	DefRepo string `db:"def_repo"`

	// DefUnitType and DefUnit are the unit in DefRepo that defines
	// defs that this client referred to. If DefUnitType == "" and
	// DefUnit == "", then this ClientStats is an aggregate of this client's
	// refs to all units in DefRepo.
	DefUnitType nnz.String `db:"def_unit_type"`
	DefUnit     nnz.String `db:"def_unit"`

	// RefCount is the number of references this client made in this repository
	// to DefRepo.
	RefCount int `db:"ref_count"`
}

// AugmentedRepoClient is a RepoClient with the full Person and
// graph.Def structs embedded.
type AugmentedRepoClient struct {
	Person *Person
	*RepoClient
}

type RepoListClientsOptions struct {
	ListOptions
}

func (s *repositoriesService) ListClients(repo RepoSpec, opt *RepoListClientsOptions) ([]*AugmentedRepoClient, Response, error) {
	url, err := s.client.URL(router.RepoClients, repo.RouteVars(), opt)
	if err != nil {
		return nil, nil, err
	}

	req, err := s.client.NewRequest("GET", url.String(), nil)
	if err != nil {
		return nil, nil, err
	}

	var clients []*AugmentedRepoClient
	resp, err := s.client.Do(req, &clients)
	if err != nil {
		return nil, resp, err
	}

	return clients, resp, nil
}

type RepoDependency struct {
	ToRepo string `db:"to_repo"`
}

type AugmentedRepoDependency struct {
	Repo *Repo
	*RepoDependency
}

type RepoListDependenciesOptions struct {
	ListOptions
}

func (s *repositoriesService) ListDependencies(repo RepoRevSpec, opt *RepoListDependenciesOptions) ([]*AugmentedRepoDependency, Response, error) {
	url, err := s.client.URL(router.RepoDependencies, repo.RouteVars(), opt)
	if err != nil {
		return nil, nil, err
	}

	req, err := s.client.NewRequest("GET", url.String(), nil)
	if err != nil {
		return nil, nil, err
	}

	var dependencies []*AugmentedRepoDependency
	resp, err := s.client.Do(req, &dependencies)
	if err != nil {
		return nil, resp, err
	}

	return dependencies, resp, nil
}

type RepoDependent struct {
	FromRepo string `db:"from_repo"`
}

type AugmentedRepoDependent struct {
	Repo *Repo
	*RepoDependent
}

type RepoListDependentsOptions struct{ ListOptions }

func (s *repositoriesService) ListDependents(repo RepoSpec, opt *RepoListDependentsOptions) ([]*AugmentedRepoDependent, Response, error) {
	url, err := s.client.URL(router.RepoDependents, repo.RouteVars(), opt)
	if err != nil {
		return nil, nil, err
	}

	req, err := s.client.NewRequest("GET", url.String(), nil)
	if err != nil {
		return nil, nil, err
	}

	var dependents []*AugmentedRepoDependent
	resp, err := s.client.Do(req, &dependents)
	if err != nil {
		return nil, resp, err
	}

	return dependents, resp, nil
}

type AuthorStats struct {
	AuthorshipInfo

	// DefCount is the number of defs that this author contributed (where
	// "contributed" means "committed any hunk of code to source code files").
	DefCount int `db:"def_count"`

	DefsProportion float64 `db:"defs_proportion"`

	// ExportedDefCount is the number of exported defs that this author
	// contributed (where "contributed to" means "committed any hunk of code to
	// source code files").
	ExportedDefCount int `db:"exported_def_count"`

	ExportedDefsProportion float64 `db:"exported_defs_proportion"`

	// TODO(sqs): add "most recently contributed exported def"
}

type RepoContribution struct {
	RepoURI string `db:"repo"`
	AuthorStats
}

type AugmentedRepoContribution struct {
	Repo *Repo
	*RepoContribution
}

type RepoListByContributorOptions struct {
	NoFork bool
	ListOptions
}

func (s *repositoriesService) ListByContributor(user UserSpec, opt *RepoListByContributorOptions) ([]*AugmentedRepoContribution, Response, error) {
	url, err := s.client.URL(router.UserRepoContributions, user.RouteVars(), opt)
	if err != nil {
		return nil, nil, err
	}

	req, err := s.client.NewRequest("GET", url.String(), nil)
	if err != nil {
		return nil, nil, err
	}

	var repos []*AugmentedRepoContribution
	resp, err := s.client.Do(req, &repos)
	if err != nil {
		return nil, resp, err
	}

	return repos, resp, nil
}

// RepoUsageByClient describes a repository whose code is referenced by a
// specific person.
type RepoUsageByClient struct {
	// DefRepo is the repository that defines the code that was referenced.
	// It's called DefRepo because "Repo" usually refers to the repository
	// whose analysis created this linkage (i.e., the repository that contains
	// the reference).
	DefRepo string `db:"def_repo"`

	RefCount int `db:"ref_count"`

	AuthorshipInfo
}

// AugmentedRepoUsageByClient is a RepoUsageByClient with the full Repo
// struct embedded.
type AugmentedRepoUsageByClient struct {
	DefRepo            *Repo
	*RepoUsageByClient `json:"RepoUsageByClient"`
}

type RepoListByClientOptions struct {
	ListOptions
}

func (s *repositoriesService) ListByClient(user UserSpec, opt *RepoListByClientOptions) ([]*AugmentedRepoUsageByClient, Response, error) {
	url, err := s.client.URL(router.UserRepoDependencies, user.RouteVars(), opt)
	if err != nil {
		return nil, nil, err
	}

	req, err := s.client.NewRequest("GET", url.String(), nil)
	if err != nil {
		return nil, nil, err
	}

	var repos []*AugmentedRepoUsageByClient
	resp, err := s.client.Do(req, &repos)
	if err != nil {
		return nil, resp, err
	}

	return repos, resp, nil
}

// RepoUsageOfAuthor describes a repository referencing code committed by a
// specific person.
type RepoUsageOfAuthor struct {
	Repo string

	RefCount int `db:"ref_count"`
}

// AugmentedRepoUsageOfAuthor is a RepoUsageOfAuthor with the full
// Repo struct embedded.
type AugmentedRepoUsageOfAuthor struct {
	Repo               *Repo
	*RepoUsageOfAuthor `json:"RepoUsageOfAuthor"`
}

type RepoListByRefdAuthorOptions struct {
	ListOptions
}

func (s *repositoriesService) ListByRefdAuthor(user UserSpec, opt *RepoListByRefdAuthorOptions) ([]*AugmentedRepoUsageOfAuthor, Response, error) {
	url, err := s.client.URL(router.UserRepoDependents, user.RouteVars(), opt)
	if err != nil {
		return nil, nil, err
	}

	req, err := s.client.NewRequest("GET", url.String(), nil)
	if err != nil {
		return nil, nil, err
	}

	var repos []*AugmentedRepoUsageOfAuthor
	resp, err := s.client.Do(req, &repos)
	if err != nil {
		return nil, resp, err
	}

	return repos, resp, nil
}

<<<<<<< HEAD
type MockReposService struct {
	Get_               func(spec RepoSpec, opt *RepoGetOptions) (*Repo, Response, error)
	GetStats_          func(repo RepoRevSpec) (RepoStats, Response, error)
	GetCombinedStatus_ func(spec RepoRevSpec) (*CombinedStatus, Response, error)
	GetOrCreate_       func(repo RepoSpec, opt *RepoGetOptions) (*Repo, Response, error)
	GetSettings_       func(repo RepoSpec) (*RepoSettings, Response, error)
	UpdateSettings_    func(repo RepoSpec, settings RepoSettings) (Response, error)
	RefreshProfile_    func(repo RepoSpec) (Response, error)
	RefreshVCSData_    func(repo RepoSpec) (Response, error)
	ComputeStats_      func(repo RepoRevSpec) (Response, error)
	GetBuild_          func(repo RepoRevSpec, opt *RepoGetBuildOptions) (*RepoBuildInfo, Response, error)
	Create_            func(newRepoSpec NewRepoSpec) (*Repo, Response, error)
	GetReadme_         func(repo RepoRevSpec) (*vcsclient.TreeEntry, Response, error)
	List_              func(opt *RepoListOptions) ([]*Repo, Response, error)
	ListCommits_       func(repo RepoSpec, opt *RepoListCommitsOptions) ([]*Commit, Response, error)
	GetCommit_         func(rev RepoRevSpec, opt *RepoGetCommitOptions) (*Commit, Response, error)
	ListBranches_      func(repo RepoSpec, opt *RepoListBranchesOptions) ([]*vcs.Branch, Response, error)
	ListTags_          func(repo RepoSpec, opt *RepoListTagsOptions) ([]*vcs.Tag, Response, error)
	ListBadges_        func(repo RepoSpec) ([]*Badge, Response, error)
	ListCounters_      func(repo RepoSpec) ([]*Counter, Response, error)
	ListAuthors_       func(repo RepoRevSpec, opt *RepoListAuthorsOptions) ([]*AugmentedRepoAuthor, Response, error)
	ListClients_       func(repo RepoSpec, opt *RepoListClientsOptions) ([]*AugmentedRepoClient, Response, error)
	ListDependencies_  func(repo RepoRevSpec, opt *RepoListDependenciesOptions) ([]*AugmentedRepoDependency, Response, error)
	ListDependents_    func(repo RepoSpec, opt *RepoListDependentsOptions) ([]*AugmentedRepoDependent, Response, error)
	ListByContributor_ func(user UserSpec, opt *RepoListByContributorOptions) ([]*AugmentedRepoContribution, Response, error)
	ListByClient_      func(user UserSpec, opt *RepoListByClientOptions) ([]*AugmentedRepoUsageByClient, Response, error)
	ListByRefdAuthor_  func(user UserSpec, opt *RepoListByRefdAuthorOptions) ([]*AugmentedRepoUsageOfAuthor, Response, error)
}

var _ ReposService = MockReposService{}

func (s MockReposService) Get(repo RepoSpec, opt *RepoGetOptions) (*Repo, Response, error) {
	return s.Get_(repo, opt)
}

func (s MockReposService) GetStats(repo RepoRevSpec) (RepoStats, Response, error) {
	return s.GetStats_(repo)
}

func (s MockReposService) GetCombinedStatus(spec RepoRevSpec) (*CombinedStatus, Response, error) {
	return s.GetCombinedStatus_(spec)
}

func (s MockReposService) GetOrCreate(repo RepoSpec, opt *RepoGetOptions) (*Repo, Response, error) {
	return s.GetOrCreate_(repo, opt)
}

func (s MockReposService) GetSettings(repo RepoSpec) (*RepoSettings, Response, error) {
	return s.GetSettings_(repo)
}

func (s MockReposService) UpdateSettings(repo RepoSpec, settings RepoSettings) (Response, error) {
	return s.UpdateSettings_(repo, settings)
}

func (s MockReposService) RefreshProfile(repo RepoSpec) (Response, error) {
	return s.RefreshProfile_(repo)
}

func (s MockReposService) RefreshVCSData(repo RepoSpec) (Response, error) {
	return s.RefreshVCSData_(repo)
}

func (s MockReposService) ComputeStats(repo RepoRevSpec) (Response, error) {
	return s.ComputeStats_(repo)
}

func (s MockReposService) GetBuild(repo RepoRevSpec, opt *RepoGetBuildOptions) (*RepoBuildInfo, Response, error) {
	return s.GetBuild_(repo, opt)
}

func (s MockReposService) Create(newRepoSpec NewRepoSpec) (*Repo, Response, error) {
	return s.Create_(newRepoSpec)
}

func (s MockReposService) GetReadme(repo RepoRevSpec) (*vcsclient.TreeEntry, Response, error) {
	return s.GetReadme_(repo)
}

func (s MockReposService) List(opt *RepoListOptions) ([]*Repo, Response, error) {
	return s.List_(opt)
}

func (s MockReposService) ListBadges(repo RepoSpec) ([]*Badge, Response, error) {
	return s.ListBadges_(repo)
}

func (s MockReposService) ListCounters(repo RepoSpec) ([]*Counter, Response, error) {
	return s.ListCounters_(repo)
}

func (s MockReposService) ListAuthors(repo RepoRevSpec, opt *RepoListAuthorsOptions) ([]*AugmentedRepoAuthor, Response, error) {
	return s.ListAuthors_(repo, opt)
}

func (s MockReposService) ListClients(repo RepoSpec, opt *RepoListClientsOptions) ([]*AugmentedRepoClient, Response, error) {
	return s.ListClients_(repo, opt)
}

func (s MockReposService) ListDependencies(repo RepoRevSpec, opt *RepoListDependenciesOptions) ([]*AugmentedRepoDependency, Response, error) {
	return s.ListDependencies_(repo, opt)
}

func (s MockReposService) ListDependents(repo RepoSpec, opt *RepoListDependentsOptions) ([]*AugmentedRepoDependent, Response, error) {
	return s.ListDependents_(repo, opt)
}

func (s MockReposService) ListByContributor(user UserSpec, opt *RepoListByContributorOptions) ([]*AugmentedRepoContribution, Response, error) {
	return s.ListByContributor_(user, opt)
}

func (s MockReposService) ListByClient(user UserSpec, opt *RepoListByClientOptions) ([]*AugmentedRepoUsageByClient, Response, error) {
	return s.ListByClient_(user, opt)
}

func (s MockReposService) ListByRefdAuthor(user UserSpec, opt *RepoListByRefdAuthorOptions) ([]*AugmentedRepoUsageOfAuthor, Response, error) {
	return s.ListByRefdAuthor_(user, opt)
}

func (s MockReposService) ListCommits(repo RepoSpec, opt *RepoListCommitsOptions) ([]*Commit, Response, error) {
	return s.ListCommits_(repo, opt)
}

func (s MockReposService) GetCommit(rev RepoRevSpec, opt *RepoGetCommitOptions) (*Commit, Response, error) {
	return s.GetCommit_(rev, opt)
}

func (s MockReposService) ListBranches(repo RepoSpec, opt *RepoListBranchesOptions) ([]*vcs.Branch, Response, error) {
	return s.ListBranches_(repo, opt)
}

func (s MockReposService) ListTags(repo RepoSpec, opt *RepoListTagsOptions) ([]*vcs.Tag, Response, error) {
	return s.ListTags_(repo, opt)
}
=======
var _ ReposService = &MockReposService{}
>>>>>>> 121072d2
<|MERGE_RESOLUTION|>--- conflicted
+++ resolved
@@ -1063,141 +1063,4 @@
 	return repos, resp, nil
 }
 
-<<<<<<< HEAD
-type MockReposService struct {
-	Get_               func(spec RepoSpec, opt *RepoGetOptions) (*Repo, Response, error)
-	GetStats_          func(repo RepoRevSpec) (RepoStats, Response, error)
-	GetCombinedStatus_ func(spec RepoRevSpec) (*CombinedStatus, Response, error)
-	GetOrCreate_       func(repo RepoSpec, opt *RepoGetOptions) (*Repo, Response, error)
-	GetSettings_       func(repo RepoSpec) (*RepoSettings, Response, error)
-	UpdateSettings_    func(repo RepoSpec, settings RepoSettings) (Response, error)
-	RefreshProfile_    func(repo RepoSpec) (Response, error)
-	RefreshVCSData_    func(repo RepoSpec) (Response, error)
-	ComputeStats_      func(repo RepoRevSpec) (Response, error)
-	GetBuild_          func(repo RepoRevSpec, opt *RepoGetBuildOptions) (*RepoBuildInfo, Response, error)
-	Create_            func(newRepoSpec NewRepoSpec) (*Repo, Response, error)
-	GetReadme_         func(repo RepoRevSpec) (*vcsclient.TreeEntry, Response, error)
-	List_              func(opt *RepoListOptions) ([]*Repo, Response, error)
-	ListCommits_       func(repo RepoSpec, opt *RepoListCommitsOptions) ([]*Commit, Response, error)
-	GetCommit_         func(rev RepoRevSpec, opt *RepoGetCommitOptions) (*Commit, Response, error)
-	ListBranches_      func(repo RepoSpec, opt *RepoListBranchesOptions) ([]*vcs.Branch, Response, error)
-	ListTags_          func(repo RepoSpec, opt *RepoListTagsOptions) ([]*vcs.Tag, Response, error)
-	ListBadges_        func(repo RepoSpec) ([]*Badge, Response, error)
-	ListCounters_      func(repo RepoSpec) ([]*Counter, Response, error)
-	ListAuthors_       func(repo RepoRevSpec, opt *RepoListAuthorsOptions) ([]*AugmentedRepoAuthor, Response, error)
-	ListClients_       func(repo RepoSpec, opt *RepoListClientsOptions) ([]*AugmentedRepoClient, Response, error)
-	ListDependencies_  func(repo RepoRevSpec, opt *RepoListDependenciesOptions) ([]*AugmentedRepoDependency, Response, error)
-	ListDependents_    func(repo RepoSpec, opt *RepoListDependentsOptions) ([]*AugmentedRepoDependent, Response, error)
-	ListByContributor_ func(user UserSpec, opt *RepoListByContributorOptions) ([]*AugmentedRepoContribution, Response, error)
-	ListByClient_      func(user UserSpec, opt *RepoListByClientOptions) ([]*AugmentedRepoUsageByClient, Response, error)
-	ListByRefdAuthor_  func(user UserSpec, opt *RepoListByRefdAuthorOptions) ([]*AugmentedRepoUsageOfAuthor, Response, error)
-}
-
-var _ ReposService = MockReposService{}
-
-func (s MockReposService) Get(repo RepoSpec, opt *RepoGetOptions) (*Repo, Response, error) {
-	return s.Get_(repo, opt)
-}
-
-func (s MockReposService) GetStats(repo RepoRevSpec) (RepoStats, Response, error) {
-	return s.GetStats_(repo)
-}
-
-func (s MockReposService) GetCombinedStatus(spec RepoRevSpec) (*CombinedStatus, Response, error) {
-	return s.GetCombinedStatus_(spec)
-}
-
-func (s MockReposService) GetOrCreate(repo RepoSpec, opt *RepoGetOptions) (*Repo, Response, error) {
-	return s.GetOrCreate_(repo, opt)
-}
-
-func (s MockReposService) GetSettings(repo RepoSpec) (*RepoSettings, Response, error) {
-	return s.GetSettings_(repo)
-}
-
-func (s MockReposService) UpdateSettings(repo RepoSpec, settings RepoSettings) (Response, error) {
-	return s.UpdateSettings_(repo, settings)
-}
-
-func (s MockReposService) RefreshProfile(repo RepoSpec) (Response, error) {
-	return s.RefreshProfile_(repo)
-}
-
-func (s MockReposService) RefreshVCSData(repo RepoSpec) (Response, error) {
-	return s.RefreshVCSData_(repo)
-}
-
-func (s MockReposService) ComputeStats(repo RepoRevSpec) (Response, error) {
-	return s.ComputeStats_(repo)
-}
-
-func (s MockReposService) GetBuild(repo RepoRevSpec, opt *RepoGetBuildOptions) (*RepoBuildInfo, Response, error) {
-	return s.GetBuild_(repo, opt)
-}
-
-func (s MockReposService) Create(newRepoSpec NewRepoSpec) (*Repo, Response, error) {
-	return s.Create_(newRepoSpec)
-}
-
-func (s MockReposService) GetReadme(repo RepoRevSpec) (*vcsclient.TreeEntry, Response, error) {
-	return s.GetReadme_(repo)
-}
-
-func (s MockReposService) List(opt *RepoListOptions) ([]*Repo, Response, error) {
-	return s.List_(opt)
-}
-
-func (s MockReposService) ListBadges(repo RepoSpec) ([]*Badge, Response, error) {
-	return s.ListBadges_(repo)
-}
-
-func (s MockReposService) ListCounters(repo RepoSpec) ([]*Counter, Response, error) {
-	return s.ListCounters_(repo)
-}
-
-func (s MockReposService) ListAuthors(repo RepoRevSpec, opt *RepoListAuthorsOptions) ([]*AugmentedRepoAuthor, Response, error) {
-	return s.ListAuthors_(repo, opt)
-}
-
-func (s MockReposService) ListClients(repo RepoSpec, opt *RepoListClientsOptions) ([]*AugmentedRepoClient, Response, error) {
-	return s.ListClients_(repo, opt)
-}
-
-func (s MockReposService) ListDependencies(repo RepoRevSpec, opt *RepoListDependenciesOptions) ([]*AugmentedRepoDependency, Response, error) {
-	return s.ListDependencies_(repo, opt)
-}
-
-func (s MockReposService) ListDependents(repo RepoSpec, opt *RepoListDependentsOptions) ([]*AugmentedRepoDependent, Response, error) {
-	return s.ListDependents_(repo, opt)
-}
-
-func (s MockReposService) ListByContributor(user UserSpec, opt *RepoListByContributorOptions) ([]*AugmentedRepoContribution, Response, error) {
-	return s.ListByContributor_(user, opt)
-}
-
-func (s MockReposService) ListByClient(user UserSpec, opt *RepoListByClientOptions) ([]*AugmentedRepoUsageByClient, Response, error) {
-	return s.ListByClient_(user, opt)
-}
-
-func (s MockReposService) ListByRefdAuthor(user UserSpec, opt *RepoListByRefdAuthorOptions) ([]*AugmentedRepoUsageOfAuthor, Response, error) {
-	return s.ListByRefdAuthor_(user, opt)
-}
-
-func (s MockReposService) ListCommits(repo RepoSpec, opt *RepoListCommitsOptions) ([]*Commit, Response, error) {
-	return s.ListCommits_(repo, opt)
-}
-
-func (s MockReposService) GetCommit(rev RepoRevSpec, opt *RepoGetCommitOptions) (*Commit, Response, error) {
-	return s.GetCommit_(rev, opt)
-}
-
-func (s MockReposService) ListBranches(repo RepoSpec, opt *RepoListBranchesOptions) ([]*vcs.Branch, Response, error) {
-	return s.ListBranches_(repo, opt)
-}
-
-func (s MockReposService) ListTags(repo RepoSpec, opt *RepoListTagsOptions) ([]*vcs.Tag, Response, error) {
-	return s.ListTags_(repo, opt)
-}
-=======
-var _ ReposService = &MockReposService{}
->>>>>>> 121072d2
+var _ ReposService = &MockReposService{}