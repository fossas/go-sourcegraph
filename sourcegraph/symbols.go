package client

import (
	"fmt"
	"html/template"
	"net/url"

	"sourcegraph.com/sourcegraph/api_router"
	"sourcegraph.com/sourcegraph/srcgraph/authorship"
	"sourcegraph.com/sourcegraph/srcgraph/graph"
	"sourcegraph.com/sourcegraph/srcgraph/person"
	"sourcegraph.com/sourcegraph/srcgraph/repo"
)

// SymbolsService communicates with the symbol- and graph-related endpoints in
// the Sourcegraph API.
type SymbolsService interface {
	// Get fetches a symbol.
	Get(symbol SymbolSpec, opt *SymbolGetOptions) (*Symbol, Response, error)

	// List symbols.
	List(opt *SymbolListOptions) ([]*Symbol, Response, error)

	// Search symbols.
	Search(opt *SymbolSearchOptions) ([]*Symbol, Response, error)

	// Tree returns a tree of symbols.
	Tree(opt *SymbolTreeOptions) ([]*SymbolNode, Response, error)

	// ListExamples lists examples for symbol.
	ListExamples(symbol SymbolSpec, opt *SymbolListExamplesOptions) ([]*Example, Response, error)

	// ListExamples lists people who committed parts of symbol's definition.
	ListAuthors(symbol SymbolSpec, opt *SymbolListAuthorsOptions) ([]*AugmentedSymbolAuthor, Response, error)

	// ListClients lists people who use symbol in their code.
	ListClients(symbol SymbolSpec, opt *SymbolListClientsOptions) ([]*AugmentedSymbolClient, Response, error)

	// ListDependents lists repositories that use symbol in their code.
	ListDependents(symbol SymbolSpec, opt *SymbolListDependentsOptions) ([]*AugmentedSymbolDependent, Response, error)

	// ListImplementations lists types that implement symbol (an interface), according to
	// language-specific semantics.
	ListImplementations(symbol SymbolSpec, opt *SymbolListImplementationsOptions) ([]*Symbol, Response, error)

	// ListInterfaces lists interfaces that are implemented by symbol (a type),
	// according to language-specific semantics.
	ListInterfaces(symbol SymbolSpec, opt *SymbolListInterfacesOptions) ([]*Symbol, Response, error)

	// CountByRepository counts the symbols in repo grouped by kind.
	CountByRepository(repo RepositorySpec) (*graph.SymbolCounts, Response, error)
}

// SymbolSpec specifies a symbol. If SID == 0, then Repo, UnitType, and Unit
// must all be non-empty. (It is valid for Path to be empty.)
type SymbolSpec struct {
	SID int64

	Repo     string
	CommitID string
	UnitType string
	Unit     string
	Path     string
}

func (s *SymbolSpec) RouteVars() map[string]string {
	m := map[string]string{"RepoURI": s.Repo, "UnitType": s.UnitType, "Unit": s.Unit, "Path": s.Path}
	if s.CommitID != "" {
		m["Rev"] = s.CommitID
	}
	return m
}

// SymbolKey returns the symbol key specified by s, using the Repo, UnitType,
// Unit, and Path fields of s. If only s.SID is set, SymbolKey will panic.
func (s *SymbolSpec) SymbolKey() graph.SymbolKey {
	if s.Repo == "" {
		panic("Repo is empty")
	}
	if s.UnitType == "" {
		panic("UnitType is empty")
	}
	if s.Unit == "" {
		panic("Unit is empty")
	}
	return graph.SymbolKey{
		Repo:     repo.URI(s.Repo),
		CommitID: s.CommitID,
		UnitType: s.UnitType,
		Unit:     s.Unit,
		Path:     graph.SymbolPath(s.Path),
	}
}

// NewSymbolSpecFromSymbolKey returns a SymbolSpec that specifies the same
// symbol as the given key.
func NewSymbolSpecFromSymbolKey(key graph.SymbolKey) SymbolSpec {
	return SymbolSpec{
		Repo:     string(key.Repo),
		CommitID: key.CommitID,
		UnitType: key.UnitType,
		Unit:     key.Unit,
		Path:     string(key.Path),
	}
}

// symbolsService implements SymbolsService.
type symbolsService struct {
	client *Client
}

var _ SymbolsService = &symbolsService{}

// Symbol is a code symbol returned by the Sourcegraph API.
type Symbol struct {
	graph.Symbol

	Stat graph.Stats `json:",omitempty"`

	DocHTML  string           `json:",omitempty"`
	DefHTML  template.HTML    `json:",omitempty"`
	DocPages []*graph.DocPage `json:",omitempty"`
}

// SymbolSpec returns the SymbolSpec that specifies s.
func (s *Symbol) SymbolSpec() SymbolSpec {
	spec := NewSymbolSpecFromSymbolKey(s.Symbol.SymbolKey)
	spec.SID = int64(s.Symbol.SID)
	return spec
}

func (s *Symbol) XRefs() int { return s.Stat["xrefs"] }
func (s *Symbol) RRefs() int { return s.Stat["rrefs"] }
func (s *Symbol) URefs() int { return s.Stat["urefs"] }

// TotalRefs is the number of unique references of all kinds to s. It
// is computed as (xrefs + rrefs), omitting urefs to avoid double-counting
// references in the same repository.
//
// The number of examples for s is usually TotalRefs() - 1, since the definition
// of a symbol counts as a ref but not an example.
func (s *Symbol) TotalRefs() int { return s.XRefs() + s.RRefs() }

func (s *Symbol) TotalExamples() int { return s.TotalRefs() - 1 }

// SymbolGetOptions specifies options for SymbolsService.Get.
type SymbolGetOptions struct {
	Annotate bool `url:",omitempty"`
	Doc      bool `url:",omitempty"`
	DocPages bool `url:",omitempty"`
}

func (s *symbolsService) Get(symbol SymbolSpec, opt *SymbolGetOptions) (*Symbol, Response, error) {
	var url *url.URL
	var err error
	if symbol.SID != 0 {
		url, err = s.client.url(api_router.SymbolBySID, map[string]string{"SID": fmt.Sprintf("%d", symbol.SID)}, opt)
	} else {
		url, err = s.client.url(api_router.Symbol, symbol.RouteVars(), opt)
	}
	if err != nil {
		return nil, nil, err
	}

	req, err := s.client.NewRequest("GET", url.String(), nil)
	if err != nil {
		return nil, nil, err
	}

	var symbol_ *Symbol
	resp, err := s.client.Do(req, &symbol_)
	if err != nil {
		return nil, resp, err
	}

	return symbol_, resp, nil
}

// SymbolListOptions specifies options for SymbolsService.List.
type SymbolListOptions struct {
	// Filters
	RepositoryURI string `url:",omitempty"`
	CommitID      string `url:",omitempty"`
	UnitType      string `url:",omitempty"`
	Unit          string `url:",omitempty"`

	// If specified, will filter on descendants of ParentPath (up to ChildDepth)
	ParentPath string `url:",omitempty"`
	ChildDepth int    `url:",omitempty"`

	// If specified, will filter on ancestors of ChildPath
	ChildPath string `url:",omitempty"`

	Query        string   `url:",omitempty"`
	Kinds        []string `url:",omitempty,comma"`
	SpecificKind string   `url:",omitempty"`
	Exported     bool     `url:",omitempty"`
	IncludeTest  bool     `url:",omitempty"`

<<<<<<< HEAD
	// Enhancements
	Doc bool `url:",omitempty"`
=======
	CommitID   string `url:",omitempty"`
	UnitType   string `url:",omitempty"`
	Unit       string `url:",omitempty"`
	Path       string `url:",omitempty"`
	ParentPath string `url:",omitempty"`
>>>>>>> 09f5e0b6

	// Sorting
	Sort      string `url:",omitempty"`
	Direction string `url:",omitempty"`

	// Paging
	ListOptions
}

func (s *symbolsService) List(opt *SymbolListOptions) ([]*Symbol, Response, error) {
	url, err := s.client.url(api_router.Symbols, nil, opt)
	if err != nil {
		return nil, nil, err
	}

	req, err := s.client.NewRequest("GET", url.String(), nil)
	if err != nil {
		return nil, nil, err
	}

	var symbols []*Symbol
	resp, err := s.client.Do(req, &symbols)
	if err != nil {
		return nil, resp, err
	}

	return symbols, resp, nil
}

// SymbolSearchOptions specifies options for SymbolsService.Search
type SymbolSearchOptions struct {
	Query         string
	Exported      bool   `url:",omitempty"` // TODO: make mandatory true for non-repo-limited queries
	RepositoryURI string `url:",omitempty"` // TODO
	ParentPath    string `url:",omitempty"` // TODO
	Instant       bool   `url:",omitempty"`
	ListOptions
}

func (s *symbolsService) Search(opt *SymbolSearchOptions) ([]*Symbol, Response, error) {
	url, err := s.client.url(api_router.SymbolSearch, nil, opt)
	if err != nil {
		return nil, nil, err
	}

	req, err := s.client.NewRequest("GET", url.String(), nil)
	if err != nil {
		return nil, nil, err
	}

	var symbols []*Symbol
	resp, err := s.client.Do(req, &symbols)
	if err != nil {
		return nil, resp, err
	}

	return symbols, resp, nil
}

type SymbolNode struct {
	Name     string
	*Symbol  `json:"Symbol"`
	Children []*SymbolNode
}

type SymbolTreeOptions struct {
	RepositoryURI string `url:",omitempty"`
	// TODO(sqs): kinds' "comma" tag is not respected by gorilla/schema
	Kinds       []string `url:",omitempty,comma"`
	CommitID    string   `url:",omitempty"`
	UnitType    string   `url:",omitempty"`
	Unit        string   `url:",omitempty"`
	Path        string   `url:",omitempty"`
	ParentPath  string   `url:",omitempty"`
	ChildDepth  int      `url:",omitempty"`
	Exported    bool     `url:",omitempty"`
	IncludeTest bool     `url:",omitempty"`
	Doc         bool     `url:",omitempty"`

	// TrimRootStubs is whether to eliminate root nodes that have no siblings
	// and only contain children. If true, this operation is applied repeatedly
	// until the root nodes are not subject to trimming.
	TrimRootStubs bool `url:",omitempty"`

	// CollapseUnitDotSymbols is whether to treat a symbol whose path is "." as
	// the symbol for the unit. If false, the tree will contain a parent node
	// for the source unit and a child for the unit's "." symbol (which
	// typically represents the unit).
	CollapseUnitDotSymbols bool `url:",omitempty"`
}

func (s *symbolsService) Tree(opt *SymbolTreeOptions) ([]*SymbolNode, Response, error) {
	url, err := s.client.url(api_router.SymbolsTree, nil, opt)
	if err != nil {
		return nil, nil, err
	}

	req, err := s.client.NewRequest("GET", url.String(), nil)
	if err != nil {
		return nil, nil, err
	}

	var symbolTree []*SymbolNode
	resp, err := s.client.Do(req, &symbolTree)
	if err != nil {
		return nil, resp, err
	}

	return symbolTree, resp, nil
}

// Example is a usage example of a symbol.
type Example struct {
	graph.Ref
	SrcHTML template.HTML
}

type Examples []*Example

func (r *Example) sortKey() string     { return fmt.Sprintf("%+v", r) }
func (vs Examples) Len() int           { return len(vs) }
func (vs Examples) Swap(i, j int)      { vs[i], vs[j] = vs[j], vs[i] }
func (vs Examples) Less(i, j int) bool { return vs[i].sortKey() < vs[j].sortKey() }

// SymbolListExamplesOptions specifies options for SymbolsService.ListExamples.
type SymbolListExamplesOptions struct {
	Annotate bool

	ListOptions
}

func (s *symbolsService) ListExamples(symbol SymbolSpec, opt *SymbolListExamplesOptions) ([]*Example, Response, error) {
	url, err := s.client.url(api_router.SymbolExamples, symbol.RouteVars(), opt)
	if err != nil {
		return nil, nil, err
	}

	req, err := s.client.NewRequest("GET", url.String(), nil)
	if err != nil {
		return nil, nil, err
	}

	var examples []*Example
	resp, err := s.client.Do(req, &examples)
	if err != nil {
		return nil, resp, err
	}

	return examples, resp, nil
}

type AugmentedSymbolAuthor struct {
	User *person.User
	*authorship.SymbolAuthor
}

// SymbolListAuthorsOptions specifies options for SymbolsService.ListAuthors.
type SymbolListAuthorsOptions struct {
	ListOptions
}

func (s *symbolsService) ListAuthors(symbol SymbolSpec, opt *SymbolListAuthorsOptions) ([]*AugmentedSymbolAuthor, Response, error) {
	url, err := s.client.url(api_router.SymbolAuthors, symbol.RouteVars(), opt)
	if err != nil {
		return nil, nil, err
	}

	req, err := s.client.NewRequest("GET", url.String(), nil)
	if err != nil {
		return nil, nil, err
	}

	var authors []*AugmentedSymbolAuthor
	resp, err := s.client.Do(req, &authors)
	if err != nil {
		return nil, resp, err
	}

	return authors, resp, nil
}

type AugmentedSymbolClient struct {
	User *person.User
	*authorship.SymbolClient
}

// SymbolListClientsOptions specifies options for SymbolsService.ListClients.
type SymbolListClientsOptions struct {
	ListOptions
}

func (s *symbolsService) ListClients(symbol SymbolSpec, opt *SymbolListClientsOptions) ([]*AugmentedSymbolClient, Response, error) {
	url, err := s.client.url(api_router.SymbolClients, symbol.RouteVars(), opt)
	if err != nil {
		return nil, nil, err
	}

	req, err := s.client.NewRequest("GET", url.String(), nil)
	if err != nil {
		return nil, nil, err
	}

	var clients []*AugmentedSymbolClient
	resp, err := s.client.Do(req, &clients)
	if err != nil {
		return nil, resp, err
	}

	return clients, resp, nil
}

type SymbolDependent struct {
	FromRepo repo.URI `db:"from_repo"`
	Count    int
}

type AugmentedSymbolDependent struct {
	Repo *repo.Repository
	*SymbolDependent
}

// SymbolListDependentsOptions specifies options for SymbolsService.ListDependents.
type SymbolListDependentsOptions struct {
	ListOptions
}

func (s *symbolsService) ListDependents(symbol SymbolSpec, opt *SymbolListDependentsOptions) ([]*AugmentedSymbolDependent, Response, error) {
	url, err := s.client.url(api_router.SymbolDependents, symbol.RouteVars(), opt)
	if err != nil {
		return nil, nil, err
	}

	req, err := s.client.NewRequest("GET", url.String(), nil)
	if err != nil {
		return nil, nil, err
	}

	var dependents []*AugmentedSymbolDependent
	resp, err := s.client.Do(req, &dependents)
	if err != nil {
		return nil, resp, err
	}

	return dependents, resp, nil
}

// SymbolListImplementationsOptions specifies options for
// SymbolsService.ListImplementations.
type SymbolListImplementationsOptions struct {
	ListOptions
}

func (s *symbolsService) ListImplementations(symbol SymbolSpec, opt *SymbolListImplementationsOptions) ([]*Symbol, Response, error) {
	url, err := s.client.url(api_router.SymbolImplementations, symbol.RouteVars(), opt)
	if err != nil {
		return nil, nil, err
	}

	req, err := s.client.NewRequest("GET", url.String(), nil)
	if err != nil {
		return nil, nil, err
	}

	var symbols []*Symbol
	resp, err := s.client.Do(req, &symbols)
	if err != nil {
		return nil, resp, err
	}

	return symbols, resp, nil
}

// SymbolListInterfacesOptions specifies options for
// SymbolsService.ListInterfaces.
type SymbolListInterfacesOptions struct {
	ListOptions
}

func (s *symbolsService) ListInterfaces(symbol SymbolSpec, opt *SymbolListInterfacesOptions) ([]*Symbol, Response, error) {
	url, err := s.client.url(api_router.SymbolInterfaces, symbol.RouteVars(), opt)
	if err != nil {
		return nil, nil, err
	}

	req, err := s.client.NewRequest("GET", url.String(), nil)
	if err != nil {
		return nil, nil, err
	}

	var symbols []*Symbol
	resp, err := s.client.Do(req, &symbols)
	if err != nil {
		return nil, resp, err
	}

	return symbols, resp, nil
}

func (s *symbolsService) CountByRepository(repo RepositorySpec) (*graph.SymbolCounts, Response, error) {
	url, err := s.client.url(api_router.RepositorySymbolCounts, repo.RouteVars(), nil)
	if err != nil {
		return nil, nil, err
	}

	req, err := s.client.NewRequest("GET", url.String(), nil)
	if err != nil {
		return nil, nil, err
	}

	var counts *graph.SymbolCounts
	resp, err := s.client.Do(req, &counts)
	if err != nil {
		return nil, resp, err
	}

	return counts, resp, nil
}

type MockSymbolsService struct {
	Get_                 func(symbol SymbolSpec, opt *SymbolGetOptions) (*Symbol, Response, error)
	List_                func(opt *SymbolListOptions) ([]*Symbol, Response, error)
	Search_              func(opt *SymbolSearchOptions) ([]*Symbol, Response, error)
	Tree_                func(opt *SymbolTreeOptions) ([]*SymbolNode, Response, error)
	ListExamples_        func(symbol SymbolSpec, opt *SymbolListExamplesOptions) ([]*Example, Response, error)
	ListAuthors_         func(symbol SymbolSpec, opt *SymbolListAuthorsOptions) ([]*AugmentedSymbolAuthor, Response, error)
	ListClients_         func(symbol SymbolSpec, opt *SymbolListClientsOptions) ([]*AugmentedSymbolClient, Response, error)
	ListDependents_      func(symbol SymbolSpec, opt *SymbolListDependentsOptions) ([]*AugmentedSymbolDependent, Response, error)
	ListImplementations_ func(symbol SymbolSpec, opt *SymbolListImplementationsOptions) ([]*Symbol, Response, error)
	ListInterfaces_      func(symbol SymbolSpec, opt *SymbolListInterfacesOptions) ([]*Symbol, Response, error)
	CountByRepository_   func(repo RepositorySpec) (*graph.SymbolCounts, Response, error)
}

var _ SymbolsService = MockSymbolsService{}

func (s MockSymbolsService) Get(symbol SymbolSpec, opt *SymbolGetOptions) (*Symbol, Response, error) {
	if s.Get_ == nil {
		return nil, &HTTPResponse{}, nil
	}
	return s.Get_(symbol, opt)
}

func (s MockSymbolsService) List(opt *SymbolListOptions) ([]*Symbol, Response, error) {
	if s.List_ == nil {
		return nil, &HTTPResponse{}, nil
	}
	return s.List_(opt)
}

func (s MockSymbolsService) Search(opt *SymbolSearchOptions) ([]*Symbol, Response, error) {
	if s.Search_ == nil {
		return nil, &HTTPResponse{}, nil
	}
	return s.Search_(opt)
}

func (s MockSymbolsService) Tree(opt *SymbolTreeOptions) ([]*SymbolNode, Response, error) {
	if s.Tree_ == nil {
		return nil, &HTTPResponse{}, nil
	}
	return s.Tree_(opt)
}

func (s MockSymbolsService) ListExamples(symbol SymbolSpec, opt *SymbolListExamplesOptions) ([]*Example, Response, error) {
	if s.ListExamples_ == nil {
		return nil, &HTTPResponse{}, nil
	}
	return s.ListExamples_(symbol, opt)
}

func (s MockSymbolsService) ListAuthors(symbol SymbolSpec, opt *SymbolListAuthorsOptions) ([]*AugmentedSymbolAuthor, Response, error) {
	if s.ListAuthors_ == nil {
		return nil, &HTTPResponse{}, nil
	}
	return s.ListAuthors_(symbol, opt)
}

func (s MockSymbolsService) ListClients(symbol SymbolSpec, opt *SymbolListClientsOptions) ([]*AugmentedSymbolClient, Response, error) {
	if s.ListClients_ == nil {
		return nil, &HTTPResponse{}, nil
	}
	return s.ListClients_(symbol, opt)
}

func (s MockSymbolsService) ListDependents(symbol SymbolSpec, opt *SymbolListDependentsOptions) ([]*AugmentedSymbolDependent, Response, error) {
	if s.ListDependents_ == nil {
		return nil, &HTTPResponse{}, nil
	}
	return s.ListDependents_(symbol, opt)
}

func (s MockSymbolsService) ListImplementations(symbol SymbolSpec, opt *SymbolListImplementationsOptions) ([]*Symbol, Response, error) {
	if s.ListImplementations_ == nil {
		return nil, &HTTPResponse{}, nil
	}
	return s.ListImplementations_(symbol, opt)
}

func (s MockSymbolsService) ListInterfaces(symbol SymbolSpec, opt *SymbolListInterfacesOptions) ([]*Symbol, Response, error) {
	if s.ListInterfaces_ == nil {
		return nil, &HTTPResponse{}, nil
	}
	return s.ListInterfaces_(symbol, opt)
}

func (s MockSymbolsService) CountByRepository(repo RepositorySpec) (*graph.SymbolCounts, Response, error) {
	if s.CountByRepository_ == nil {
		return &graph.SymbolCounts{}, &HTTPResponse{}, nil
	}
	return s.CountByRepository_(repo)
}<|MERGE_RESOLUTION|>--- conflicted
+++ resolved
@@ -184,6 +184,8 @@
 	UnitType      string `url:",omitempty"`
 	Unit          string `url:",omitempty"`
 
+	Path string `url:",omitempty"`
+
 	// If specified, will filter on descendants of ParentPath (up to ChildDepth)
 	ParentPath string `url:",omitempty"`
 	ChildDepth int    `url:",omitempty"`
@@ -197,16 +199,8 @@
 	Exported     bool     `url:",omitempty"`
 	IncludeTest  bool     `url:",omitempty"`
 
-<<<<<<< HEAD
 	// Enhancements
 	Doc bool `url:",omitempty"`
-=======
-	CommitID   string `url:",omitempty"`
-	UnitType   string `url:",omitempty"`
-	Unit       string `url:",omitempty"`
-	Path       string `url:",omitempty"`
-	ParentPath string `url:",omitempty"`
->>>>>>> 09f5e0b6
 
 	// Sorting
 	Sort      string `url:",omitempty"`
